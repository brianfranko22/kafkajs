--- conflicted
+++ resolved
@@ -8,11 +8,8 @@
 const { LEVELS } = require('../loggers')
 const { KafkaJSNonRetriableError, KafkaJSDeleteGroupsError } = require('../errors')
 const RESOURCE_TYPES = require('../protocol/resourceTypes')
-<<<<<<< HEAD
 const CONFIG_RESOURCE_TYPES = require('../protocol/configResourceTypes')
-=======
 const { EARLIEST_OFFSET, LATEST_OFFSET } = require('../constants')
->>>>>>> 0cf92420
 
 const { CONNECT, DISCONNECT } = events
 
