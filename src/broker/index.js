const Long = require('../utils/long')
const Lock = require('../utils/lock')
const { Types: Compression } = require('../protocol/message/compression')
const { requests, lookup } = require('../protocol/requests')
const { KafkaJSNonRetriableError } = require('../errors')
const apiKeys = require('../protocol/requests/apiKeys')
const SASLAuthenticator = require('./saslAuthenticator')
const shuffle = require('../utils/shuffle')

const PRIVATE = {
  SHOULD_REAUTHENTICATE: Symbol('private:Broker:shouldReauthenticate'),
  SEND_REQUEST: Symbol('private:Broker:sendRequest'),
}

/**
 * Each node in a Kafka cluster is called broker. This class contains
 * the high-level operations a node can perform.
 *
 * @type {import("../../types").Broker}
 * @param {Connection} connection
 * @param {Object} logger
 * @param {Object} [versions=null] The object with all available versions and APIs
 *                                 supported by this cluster. The output of broker#apiVersions
 * @param {number} [authenticationTimeout=1000]
 * @param {boolean} [allowAutoTopicCreation=true] If this and the broker config 'auto.create.topics.enable'
 *                                                are true, topics that don't exist will be created when
 *                                                fetching metadata.
 * @param {boolean} [supportAuthenticationProtocol=null] If the server supports the SASLAuthenticate protocol
 */
module.exports = class Broker {
  constructor({
    connection,
    logger,
    nodeId = null,
    versions = null,
    authenticationTimeout = 1000,
    reauthenticationThreshold = 10000,
    allowAutoTopicCreation = true,
    supportAuthenticationProtocol = null,
  }) {
    this.connection = connection
    this.nodeId = nodeId
    this.rootLogger = logger
    this.logger = logger.namespace('Broker')
    this.versions = versions
    this.authenticationTimeout = authenticationTimeout
    this.reauthenticationThreshold = reauthenticationThreshold
    this.allowAutoTopicCreation = allowAutoTopicCreation
    this.supportAuthenticationProtocol = supportAuthenticationProtocol

    this.authenticatedAt = null
    this.sessionLifetime = Long.ZERO

    // The lock timeout has twice the connectionTimeout because the same timeout is used
    // for the first apiVersions call
    const lockTimeout = 2 * this.connection.connectionTimeout + this.authenticationTimeout
    this.brokerAddress = `${this.connection.host}:${this.connection.port}`

    this.lock = new Lock({
      timeout: lockTimeout,
      description: `connect to broker ${this.brokerAddress}`,
    })

    this.lookupRequest = () => {
      throw new Error('Broker not connected')
    }
  }

  /**
   * @public
   * @returns {boolean}
   */
  isConnected() {
    const { connected, sasl } = this.connection
    const isAuthenticated = this.authenticatedAt != null && !this[PRIVATE.SHOULD_REAUTHENTICATE]()
    return sasl ? connected && isAuthenticated : connected
  }

  /**
   * @public
   * @returns {Promise}
   */
  async connect() {
    try {
      await this.lock.acquire()
      if (this.isConnected()) {
        return
      }

      this.authenticatedAt = null
      await this.connection.connect()

      if (!this.versions) {
        this.versions = await this.apiVersions()
      }

      this.lookupRequest = lookup(this.versions)

      if (this.supportAuthenticationProtocol === null) {
        try {
          this.lookupRequest(apiKeys.SaslAuthenticate, requests.SaslAuthenticate)
          this.supportAuthenticationProtocol = true
        } catch (_) {
          this.supportAuthenticationProtocol = false
        }

        this.logger.debug(`Verified support for SaslAuthenticate`, {
          broker: this.brokerAddress,
          supportAuthenticationProtocol: this.supportAuthenticationProtocol,
        })
      }

      if (this.authenticatedAt == null && this.connection.sasl) {
        const authenticator = new SASLAuthenticator(
          this.connection,
          this.rootLogger,
          this.versions,
          this.supportAuthenticationProtocol
        )

        await authenticator.authenticate()
        this.authenticatedAt = process.hrtime()
        this.sessionLifetime = Long.fromValue(authenticator.sessionLifetime)
      }
    } finally {
      await this.lock.release()
    }
  }

  /**
   * @public
   * @returns {Promise}
   */
  async disconnect() {
    this.authenticatedAt = null
    await this.connection.disconnect()
  }

  /**
   * @public
   * @returns {Promise}
   */
  async apiVersions() {
    let response
    const availableVersions = requests.ApiVersions.versions
      .map(Number)
      .sort()
      .reverse()

    // Find the best version implemented by the server
    for (const candidateVersion of availableVersions) {
      try {
        const apiVersions = requests.ApiVersions.protocol({ version: candidateVersion })
        response = await this[PRIVATE.SEND_REQUEST]({
          ...apiVersions(),
          requestTimeout: this.connection.connectionTimeout,
        })
        break
      } catch (e) {
        if (e.type !== 'UNSUPPORTED_VERSION') {
          throw e
        }
      }
    }

    if (!response) {
      throw new KafkaJSNonRetriableError('API Versions not supported')
    }

    return response.apiVersions.reduce(
      (obj, version) =>
        Object.assign(obj, {
          [version.apiKey]: {
            minVersion: version.minVersion,
            maxVersion: version.maxVersion,
          },
        }),
      {}
    )
  }

  /**
   * @public
   * @type {import("../../types").Broker['metadata']}
   * @param {Array} [topics=[]] An array of topics to fetch metadata for.
   *                            If no topics are specified fetch metadata for all topics
   */
  async metadata(topics = []) {
    const metadata = this.lookupRequest(apiKeys.Metadata, requests.Metadata)
    const shuffledTopics = shuffle(topics)
    return await this[PRIVATE.SEND_REQUEST](
      metadata({ topics: shuffledTopics, allowAutoTopicCreation: this.allowAutoTopicCreation })
    )
  }

  /**
   * @public
   * @param {Array} topicData An array of messages per topic and per partition, example:
   *                          [
   *                            {
   *                              topic: 'test-topic-1',
   *                              partitions: [
   *                                {
   *                                  partition: 0,
   *                                  firstSequence: 0,
   *                                  messages: [
   *                                    { key: '1', value: 'A' },
   *                                    { key: '2', value: 'B' },
   *                                  ]
   *                                },
   *                                {
   *                                  partition: 1,
   *                                  firstSequence: 0,
   *                                  messages: [
   *                                    { key: '3', value: 'C' },
   *                                  ]
   *                                }
   *                              ]
   *                            },
   *                            {
   *                              topic: 'test-topic-2',
   *                              partitions: [
   *                                {
   *                                  partition: 4,
   *                                  firstSequence: 0,
   *                                  messages: [
   *                                    { key: '32', value: 'E' },
   *                                  ]
   *                                },
   *                              ]
   *                            },
   *                          ]
   * @param {number} [acks=-1] Control the number of required acks.
   *                           -1 = all replicas must acknowledge
   *                            0 = no acknowledgments
   *                            1 = only waits for the leader to acknowledge
   * @param {number} [timeout=30000] The time to await a response in ms
   * @param {string} [transactionalId=null]
   * @param {number} [producerId=-1] Broker assigned producerId
   * @param {number} [producerEpoch=0] Broker assigned producerEpoch
   * @param {Compression.Types} [compression=Compression.Types.None] Compression codec
   * @returns {Promise}
   */
  async produce({
    topicData,
    transactionalId,
    producerId,
    producerEpoch,
    acks = -1,
    timeout = 30000,
    compression = Compression.None,
  }) {
    const produce = this.lookupRequest(apiKeys.Produce, requests.Produce)
    return await this[PRIVATE.SEND_REQUEST](
      produce({
        acks,
        timeout,
        compression,
        topicData,
        transactionalId,
        producerId,
        producerEpoch,
      })
    )
  }

  /**
   * @public
   * @param {number} replicaId=-1 Broker id of the follower. For normal consumers, use -1
   * @param {number} isolationLevel=1 This setting controls the visibility of transactional records. Default READ_COMMITTED.
   * @param {number} maxWaitTime=5000 Maximum time in ms to wait for the response
   * @param {number} minBytes=1 Minimum bytes to accumulate in the response
   * @param {number} maxBytes=10485760 Maximum bytes to accumulate in the response. Note that this is
   *                                   not an absolute maximum, if the first message in the first non-empty
   *                                   partition of the fetch is larger than this value, the message will still
   *                                   be returned to ensure that progress can be made. Default 10MB.
   * @param {Array} topics Topics to fetch
   *                        [
   *                          {
   *                            topic: 'topic-name',
   *                            partitions: [
   *                              {
   *                                partition: 0,
   *                                fetchOffset: '4124',
   *                                maxBytes: 2048
   *                              }
   *                            ]
   *                          }
   *                        ]
   * @param {string} rackId='' A rack identifier for this client. This can be any string value which indicates where this
   *                           client is physically located. It corresponds with the broker config `broker.rack`.
   * @returns {Promise}
   */
  async fetch({
    replicaId,
    isolationLevel,
    maxWaitTime = 5000,
    minBytes = 1,
    maxBytes = 10485760,
    topics,
    rackId = '',
  }) {
    // TODO: validate topics not null/empty
    const fetch = this.lookupRequest(apiKeys.Fetch, requests.Fetch)

    // Shuffle topic-partitions to ensure fair response allocation across partitions (KIP-74)
    const flattenedTopicPartitions = topics.reduce((topicPartitions, { topic, partitions }) => {
      partitions.forEach(partition => {
        topicPartitions.push({ topic, partition })
      })
      return topicPartitions
    }, [])

    const shuffledTopicPartitions = shuffle(flattenedTopicPartitions)

    // Consecutive partitions for the same topic can be combined into a single `topic` entry
    const consolidatedTopicPartitions = shuffledTopicPartitions.reduce(
      (topicPartitions, { topic, partition }) => {
        const last = topicPartitions[topicPartitions.length - 1]

        if (last != null && last.topic === topic) {
          topicPartitions[topicPartitions.length - 1].partitions.push(partition)
        } else {
          topicPartitions.push({ topic, partitions: [partition] })
        }

        return topicPartitions
      },
      []
    )

    return await this[PRIVATE.SEND_REQUEST](
      fetch({
        replicaId,
        isolationLevel,
        maxWaitTime,
        minBytes,
        maxBytes,
        topics: consolidatedTopicPartitions,
        rackId,
      })
    )
  }

  /**
   * @public
   * @param {string} groupId The group id
   * @param {number} groupGenerationId The generation of the group
   * @param {string} memberId The member id assigned by the group coordinator
   * @returns {Promise}
   */
  async heartbeat({ groupId, groupGenerationId, memberId }) {
    const heartbeat = this.lookupRequest(apiKeys.Heartbeat, requests.Heartbeat)
    return await this[PRIVATE.SEND_REQUEST](heartbeat({ groupId, groupGenerationId, memberId }))
  }

  /**
   * @public
   * @param {string} groupId The unique group id
   * @param {CoordinatorType} coordinatorType The type of coordinator to find
   * @returns {Promise}
   */
  async findGroupCoordinator({ groupId, coordinatorType }) {
    // TODO: validate groupId, mandatory
    const findCoordinator = this.lookupRequest(apiKeys.GroupCoordinator, requests.GroupCoordinator)
    return await this[PRIVATE.SEND_REQUEST](findCoordinator({ groupId, coordinatorType }))
  }

  /**
   * @public
   * @param {string} groupId The unique group id
   * @param {number} sessionTimeout The coordinator considers the consumer dead if it receives
   *                                no heartbeat after this timeout in ms
   * @param {number} rebalanceTimeout The maximum time that the coordinator will wait for each member
   *                                  to rejoin when rebalancing the group
   * @param {string} [memberId=""] The assigned consumer id or an empty string for a new consumer
   * @param {string} [protocolType="consumer"] Unique name for class of protocols implemented by group
   * @param {Array} groupProtocols List of protocols that the member supports (assignment strategy)
   *                                [{ name: 'AssignerName', metadata: '{"version": 1, "topics": []}' }]
   * @returns {Promise}
   */
  async joinGroup({
    groupId,
    sessionTimeout,
    rebalanceTimeout,
    memberId = '',
    protocolType = 'consumer',
    groupProtocols,
  }) {
    const joinGroup = this.lookupRequest(apiKeys.JoinGroup, requests.JoinGroup)
    const makeRequest = (assignedMemberId = memberId) =>
      this[PRIVATE.SEND_REQUEST](
        joinGroup({
          groupId,
          sessionTimeout,
          rebalanceTimeout,
          memberId: assignedMemberId,
          protocolType,
          groupProtocols,
        })
      )

    try {
      return await makeRequest()
    } catch (error) {
      if (error.name === 'KafkaJSMemberIdRequired') {
        return makeRequest(error.memberId)
      }

      throw error
    }
  }

  /**
   * @public
   * @param {string} groupId
   * @param {string} memberId
   * @returns {Promise}
   */
  async leaveGroup({ groupId, memberId }) {
    const leaveGroup = this.lookupRequest(apiKeys.LeaveGroup, requests.LeaveGroup)
    return await this[PRIVATE.SEND_REQUEST](leaveGroup({ groupId, memberId }))
  }

  /**
   * @public
   * @param {string} groupId
   * @param {number} generationId
   * @param {string} memberId
   * @param {object} groupAssignment
   * @returns {Promise}
   */
  async syncGroup({ groupId, generationId, memberId, groupAssignment }) {
    const syncGroup = this.lookupRequest(apiKeys.SyncGroup, requests.SyncGroup)
    return await this[PRIVATE.SEND_REQUEST](
      syncGroup({
        groupId,
        generationId,
        memberId,
        groupAssignment,
      })
    )
  }

  /**
   * @public
   * @param {number} replicaId=-1 Broker id of the follower. For normal consumers, use -1
   * @param {number} isolationLevel=1 This setting controls the visibility of transactional records (default READ_COMMITTED, Kafka >0.11 only)
   * @param {TopicPartitionOffset[]} topics e.g:
   *
   * @typedef {Object} TopicPartitionOffset
   * @property {string} topic
   * @property {PartitionOffset[]} partitions
   *
   * @typedef {Object} PartitionOffset
   * @property {number} partition
   * @property {number} [timestamp=-1]
   *
   *
   * @returns {Promise}
   */
  async listOffsets({ replicaId, isolationLevel, topics }) {
    const listOffsets = this.lookupRequest(apiKeys.ListOffsets, requests.ListOffsets)
    const result = await this[PRIVATE.SEND_REQUEST](
      listOffsets({ replicaId, isolationLevel, topics })
    )

    // ListOffsets >= v1 will return a single `offset` rather than an array of `offsets` (ListOffsets V0).
    // Normalize to just return `offset`.
    for (const response of result.responses) {
      response.partitions = response.partitions.map(({ offsets, ...partitionData }) => {
        return offsets ? { ...partitionData, offset: offsets.pop() } : partitionData
      })
    }

    return result
  }

  /**
   * @public
   * @param {string} groupId
   * @param {number} groupGenerationId
   * @param {string} memberId
   * @param {number} [retentionTime=-1] -1 signals to the broker that its default configuration
   *                                    should be used.
   * @param {object} topics Topics to commit offsets, e.g:
   *                  [
   *                    {
   *                      topic: 'topic-name',
   *                      partitions: [
   *                        { partition: 0, offset: '11' }
   *                      ]
   *                    }
   *                  ]
   * @returns {Promise}
   */
  async offsetCommit({ groupId, groupGenerationId, memberId, retentionTime, topics }) {
    const offsetCommit = this.lookupRequest(apiKeys.OffsetCommit, requests.OffsetCommit)
    return await this[PRIVATE.SEND_REQUEST](
      offsetCommit({
        groupId,
        groupGenerationId,
        memberId,
        retentionTime,
        topics,
      })
    )
  }

  /**
   * @public
   * @param {string} groupId
   * @param {object} topics - If the topic array is null fetch offsets for all topics. e.g:
   *                  [
   *                    {
   *                      topic: 'topic-name',
   *                      partitions: [
   *                        { partition: 0 }
   *                      ]
   *                    }
   *                  ]
   * @returns {Promise}
   */
  async offsetFetch({ groupId, topics }) {
    const offsetFetch = this.lookupRequest(apiKeys.OffsetFetch, requests.OffsetFetch)
    return await this[PRIVATE.SEND_REQUEST](offsetFetch({ groupId, topics }))
  }

  /**
   * @public
   * @param {Array} groupIds
   * @returns {Promise}
   */
  async describeGroups({ groupIds }) {
    const describeGroups = this.lookupRequest(apiKeys.DescribeGroups, requests.DescribeGroups)
    return await this[PRIVATE.SEND_REQUEST](describeGroups({ groupIds }))
  }

  /**
   * @public
   * @param {Array} topics e.g:
   *                 [
   *                   {
   *                     topic: 'topic-name',
   *                     numPartitions: 1,
   *                     replicationFactor: 1
   *                   }
   *                 ]
   * @param {boolean} [validateOnly=false] If this is true, the request will be validated, but the topic
   *                                       won't be created
   * @param {number} [timeout=5000] The time in ms to wait for a topic to be completely created
   *                                on the controller node
   * @returns {Promise}
   */
  async createTopics({ topics, validateOnly = false, timeout = 5000 }) {
    const createTopics = this.lookupRequest(apiKeys.CreateTopics, requests.CreateTopics)
    return await this[PRIVATE.SEND_REQUEST](createTopics({ topics, validateOnly, timeout }))
  }

  /**
   * @public
   * @param {Array} topicPartitions e.g:
   *                 [
   *                   {
   *                     topic: 'topic-name',
   *                     count: 3,
   *                     assignments: []
   *                   }
   *                 ]
   * @param {boolean} [validateOnly=false] If this is true, the request will be validated, but the topic
   *                                       won't be created
   * @param {number} [timeout=5000] The time in ms to wait for a topic to be completely created
   *                                on the controller node
   * @returns {Promise<void>}
   */
  async createPartitions({ topicPartitions, validateOnly = false, timeout = 5000 }) {
    const createPartitions = this.lookupRequest(apiKeys.CreatePartitions, requests.CreatePartitions)
    return await this[PRIVATE.SEND_REQUEST](
      createPartitions({ topicPartitions, validateOnly, timeout })
    )
  }

  /**
   * @public
   * @param {Array<string>} topics An array of topics to be deleted
   * @param {number} [timeout=5000] The time in ms to wait for a topic to be completely deleted on the
   *                                controller node. Values <= 0 will trigger topic deletion and return
   *                                immediately
   * @returns {Promise}
   */
  async deleteTopics({ topics, timeout = 5000 }) {
    const deleteTopics = this.lookupRequest(apiKeys.DeleteTopics, requests.DeleteTopics)
    return await this[PRIVATE.SEND_REQUEST](deleteTopics({ topics, timeout }))
  }

  /**
   * @public
   * @param {Array<ResourceQuery>} resources
   *                                 [{
   *                                   type: RESOURCE_TYPES.TOPIC,
   *                                   name: 'topic-name',
   *                                   configNames: ['compression.type', 'retention.ms']
   *                                 }]
   * @param {boolean} [includeSynonyms=false]
   * @returns {Promise}
   */
  async describeConfigs({ resources, includeSynonyms = false }) {
    const describeConfigs = this.lookupRequest(apiKeys.DescribeConfigs, requests.DescribeConfigs)
    return await this[PRIVATE.SEND_REQUEST](describeConfigs({ resources, includeSynonyms }))
  }

  /**
   * @public
   * @param {Array<ResourceConfig>} resources
   *                                 [{
   *                                  type: RESOURCE_TYPES.TOPIC,
   *                                  name: 'topic-name',
   *                                  configEntries: [
   *                                    {
   *                                      name: 'cleanup.policy',
   *                                      value: 'compact'
   *                                    }
   *                                  ]
   *                                 }]
   * @param {boolean} [validateOnly=false]
   * @returns {Promise}
   */
  async alterConfigs({ resources, validateOnly = false }) {
    const alterConfigs = this.lookupRequest(apiKeys.AlterConfigs, requests.AlterConfigs)
    return await this[PRIVATE.SEND_REQUEST](alterConfigs({ resources, validateOnly }))
  }

  /**
   * Send an `InitProducerId` request to fetch a PID and bump the producer epoch.
   *
   * Request should be made to the transaction coordinator.
   * @public
   * @param {number} transactionTimeout The time in ms to wait for before aborting idle transactions
   * @param {number} [transactionalId] The transactional id or null if the producer is not transactional
   * @returns {Promise}
   */
  async initProducerId({ transactionalId, transactionTimeout }) {
    const initProducerId = this.lookupRequest(apiKeys.InitProducerId, requests.InitProducerId)
    return await this[PRIVATE.SEND_REQUEST](initProducerId({ transactionalId, transactionTimeout }))
  }

  /**
   * Send an `AddPartitionsToTxn` request to mark a TopicPartition as participating in the transaction.
   *
   * Request should be made to the transaction coordinator.
   * @public
   * @param {string} transactionalId The transactional id corresponding to the transaction.
   * @param {number} producerId Current producer id in use by the transactional id.
   * @param {number} producerEpoch Current epoch associated with the producer id.
   * @param {object[]} topics e.g:
   *                  [
   *                    {
   *                      topic: 'topic-name',
   *                      partitions: [ 0, 1]
   *                    }
   *                  ]
   * @returns {Promise}
   */
  async addPartitionsToTxn({ transactionalId, producerId, producerEpoch, topics }) {
    const addPartitionsToTxn = this.lookupRequest(
      apiKeys.AddPartitionsToTxn,
      requests.AddPartitionsToTxn
    )
    return await this[PRIVATE.SEND_REQUEST](
      addPartitionsToTxn({ transactionalId, producerId, producerEpoch, topics })
    )
  }

  /**
   * Send an `AddOffsetsToTxn` request.
   *
   * Request should be made to the transaction coordinator.
   * @public
   * @param {string} transactionalId The transactional id corresponding to the transaction.
   * @param {number} producerId Current producer id in use by the transactional id.
   * @param {number} producerEpoch Current epoch associated with the producer id.
   * @param {string} groupId The unique group identifier (for the consumer group)
   * @returns {Promise}
   */
  async addOffsetsToTxn({ transactionalId, producerId, producerEpoch, groupId }) {
    const addOffsetsToTxn = this.lookupRequest(apiKeys.AddOffsetsToTxn, requests.AddOffsetsToTxn)
    return await this[PRIVATE.SEND_REQUEST](
      addOffsetsToTxn({ transactionalId, producerId, producerEpoch, groupId })
    )
  }

  /**
   * Send a `TxnOffsetCommit` request to persist the offsets in the `__consumer_offsets` topics.
   *
   * Request should be made to the consumer coordinator.
   * @public
   * @param {OffsetCommitTopic[]} topics
   * @param {string} transactionalId The transactional id corresponding to the transaction.
   * @param {string} groupId The unique group identifier (for the consumer group)
   * @param {number} producerId Current producer id in use by the transactional id.
   * @param {number} producerEpoch Current epoch associated with the producer id.
   * @param {OffsetCommitTopic[]} topics
   *
   * @typedef {Object} OffsetCommitTopic
   * @property {string} topic
   * @property {OffsetCommitTopicPartition[]} partitions
   *
   * @typedef {Object} OffsetCommitTopicPartition
   * @property {number} partition
   * @property {number} offset
   * @property {string} [metadata]
   *
   * @returns {Promise}
   */
  async txnOffsetCommit({ transactionalId, groupId, producerId, producerEpoch, topics }) {
    const txnOffsetCommit = this.lookupRequest(apiKeys.TxnOffsetCommit, requests.TxnOffsetCommit)
    return await this[PRIVATE.SEND_REQUEST](
      txnOffsetCommit({ transactionalId, groupId, producerId, producerEpoch, topics })
    )
  }

  /**
   * Send an `EndTxn` request to indicate transaction should be committed or aborted.
   *
   * Request should be made to the transaction coordinator.
   * @public
   * @param {string} transactionalId The transactional id corresponding to the transaction.
   * @param {number} producerId Current producer id in use by the transactional id.
   * @param {number} producerEpoch Current epoch associated with the producer id.
   * @param {boolean} transactionResult The result of the transaction (false = ABORT, true = COMMIT)
   * @returns {Promise}
   */
  async endTxn({ transactionalId, producerId, producerEpoch, transactionResult }) {
    const endTxn = this.lookupRequest(apiKeys.EndTxn, requests.EndTxn)
    return await this[PRIVATE.SEND_REQUEST](
      endTxn({ transactionalId, producerId, producerEpoch, transactionResult })
    )
  }

  /**
   * Send request for list of groups
   * @public
   * @returns {Promise}
   */
  async listGroups() {
    const listGroups = this.lookupRequest(apiKeys.ListGroups, requests.ListGroups)
    return await this[PRIVATE.SEND_REQUEST](listGroups())
  }

  /**
   * Send request to delete groups
   * @param {Array<string>} groupIds
   * @public
   * @returns {Promise}
   */
  async deleteGroups(groupIds) {
    const deleteGroups = this.lookupRequest(apiKeys.DeleteGroups, requests.DeleteGroups)
    return await this[PRIVATE.SEND_REQUEST](deleteGroups(groupIds))
  }

  /**
<<<<<<< HEAD
   * @public
   * @param {Array} ACL e.g:
   *                 [
   *                   {
   *                     resourceType: ,
   *                     resourceName: 'resource-name',
   *                     resourcePatternType: ,
   *                     principal: 'principal-name',
   *                     host: 'hostname',
   *                     operation: ,
   *                     permissionType:
   *                   }
   *                 ]
   * @returns {Promise<void>}
   */
  async createAcls({ acl }) {
    const createAcls = this.lookupRequest(apiKeys.CreateAcls, requests.CreateAcls)
    return await this.connection.send(createAcls({ creations: acl }))
  }

  /**
   * @public
   * @param {number} resourceType The type of resource
   * @param {string} resourceName The name of the resource
   * @param {number} resourcePatternTypeFilter The resource pattern type filter
   * @param {string} principal The principal name
   * @param {string} host The hostname
   * @param {number} operation The type of operation
   * @param {number} permissionType The type of permission
   * @returns {Promise<void>}
   */
  async describeAcls({
    resourceType,
    resourceName,
    resourcePatternTypeFilter,
    principal,
    host,
    operation,
    permissionType,
  }) {
    const describeAcls = this.lookupRequest(apiKeys.DescribeAcls, requests.DescribeAcls)
    return await this.connection.send(
      describeAcls({
        resourceType,
        resourceName,
        resourcePatternTypeFilter,
        principal,
        host,
        operation,
        permissionType,
      })
    )
  }

  /**
   * @public
   * @param {number} resourceType The type of resource
   * @param {string} resourceName The name of the resource
   * @param {number} resourcePatternTypeFilter The resource pattern type filter
   * @param {string} principal The principal name
   * @param {string} host The hostname
   * @param {number} operation The type of operation
   * @param {number} permissionType The type of permission
   * @returns {Promise<void>}
   */
  async deleteAcls({ filters }) {
    const deleteAcls = this.lookupRequest(apiKeys.DeleteAcls, requests.DeleteAcls)
    return await this.connection.send(deleteAcls({ filters }))
  }

  /***
=======
>>>>>>> f9d7dfec
   * @private
   */
  [PRIVATE.SHOULD_REAUTHENTICATE]() {
    if (this.sessionLifetime.equals(Long.ZERO)) {
      return false
    }

    if (this.authenticatedAt == null) {
      return true
    }

    const [secondsSince, remainingNanosSince] = process.hrtime(this.authenticatedAt)
    const millisSince = Long.fromValue(secondsSince)
      .multiply(1000)
      .add(Long.fromValue(remainingNanosSince).divide(1000000))

    const reauthenticateAt = millisSince.add(this.reauthenticationThreshold)
    return reauthenticateAt.greaterThanOrEqual(this.sessionLifetime)
  }

  /**
   * @private
   */
  async [PRIVATE.SEND_REQUEST](protocolRequest) {
    try {
      return await this.connection.send(protocolRequest)
    } catch (e) {
      if (e.name === 'KafkaJSConnectionClosedError') {
        await this.disconnect()
      }

      throw e
    }
  }
}<|MERGE_RESOLUTION|>--- conflicted
+++ resolved
@@ -759,7 +759,6 @@
   }
 
   /**
-<<<<<<< HEAD
    * @public
    * @param {Array} ACL e.g:
    *                 [
@@ -777,7 +776,7 @@
    */
   async createAcls({ acl }) {
     const createAcls = this.lookupRequest(apiKeys.CreateAcls, requests.CreateAcls)
-    return await this.connection.send(createAcls({ creations: acl }))
+    return await this[PRIVATE.SEND_REQUEST](createAcls({ creations: acl }))
   }
 
   /**
@@ -801,7 +800,7 @@
     permissionType,
   }) {
     const describeAcls = this.lookupRequest(apiKeys.DescribeAcls, requests.DescribeAcls)
-    return await this.connection.send(
+    return await this[PRIVATE.SEND_REQUEST](
       describeAcls({
         resourceType,
         resourceName,
@@ -827,12 +826,10 @@
    */
   async deleteAcls({ filters }) {
     const deleteAcls = this.lookupRequest(apiKeys.DeleteAcls, requests.DeleteAcls)
-    return await this.connection.send(deleteAcls({ filters }))
+    return await this[PRIVATE.SEND_REQUEST](deleteAcls({ filters }))
   }
 
   /***
-=======
->>>>>>> f9d7dfec
    * @private
    */
   [PRIVATE.SHOULD_REAUTHENTICATE]() {
